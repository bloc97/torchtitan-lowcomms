--- conflicted
+++ resolved
@@ -436,11 +436,7 @@
             batch_tokens += microbatch_tokens # Accumulate total trained tokens
             accumulated_losses.append(loss.detach())
 
-<<<<<<< HEAD
-        total_norm = dist_utils.clip_grad_norm_(
-=======
-        grad_norm = dist_utils.clip_grad_norm_(
->>>>>>> 4aa9fde6
+        total_grad_norm = dist_utils.clip_grad_norm_(
             [p for m in self.model_parts for p in m.parameters()],
             self.job_config.training.max_norm,
             foreach=True,
@@ -458,7 +454,7 @@
             return
 
         local_loss = loss.detach().item()
-        local_total_norm = total_norm.detach().item()
+        local_total_grad_norm = total_grad_norm.detach().item()
         
         if (parallel_dims.dp_enabled or self.ft_manager.enabled):
             # Skip ft manager communication when using semi sync training
@@ -474,7 +470,7 @@
         
         if (parallel_dims.dp_cp_enabled or self.ft_manager.enabled):
             loss = loss.detach()
-            total_norm = total_norm.detach()
+            total_grad_norm = total_grad_norm.detach()
             # Skip ft manager communication when using semi sync training
             use_ft_pg = (
                 self.ft_manager.enabled
@@ -484,18 +480,20 @@
             global_avg_loss = dist_utils.dist_mean(loss, self.world_mesh["dp_cp"], ft_pg)
             global_max_loss = dist_utils.dist_max(loss, self.world_mesh["dp_cp"], ft_pg)
             
-            global_avg_total_norm = dist_utils.dist_mean(total_norm.to(loss.device), self.world_mesh["dp_cp"], ft_pg)
-            global_max_total_norm = dist_utils.dist_max(total_norm.to(loss.device), self.world_mesh["dp_cp"], ft_pg)
+            global_avg_total_grad_norm = dist_utils.dist_mean(total_grad_norm.to(loss.device), self.world_mesh["dp_cp"], ft_pg)
+            global_max_total_grad_norm = dist_utils.dist_max(total_grad_norm.to(loss.device), self.world_mesh["dp_cp"], ft_pg)
         else:
             global_avg_loss = global_max_loss = loss.detach().item()
-            global_avg_total_norm = global_max_total_norm = total_norm.detach().item()
+            global_avg_total_grad_norm = global_max_total_grad_norm = total_grad_norm.detach().item()
 
         # extra metrics for optimizer
         extra_metrics = {
             "loss_metrics/local_loss": local_loss,
-            "optimizer_metrics/local_total_norm": local_total_norm,
-            "optimizer_metrics/global_avg_total_norm": global_avg_total_norm,
-            "optimizer_metrics/global_max_total_norm": global_max_total_norm,
+            "loss_metrics/global_avg_loss": global_avg_loss,
+            "loss_metrics/global_max_loss": global_max_loss,
+            "optimizer_metrics/local_total_grad_norm": local_total_grad_norm,
+            "optimizer_metrics/global_avg_total_grad_norm": global_avg_total_grad_norm,
+            "optimizer_metrics/global_max_total_grad_norm": global_max_total_grad_norm,
             "data_metrics/local_batch_tokens": batch_tokens,
             "data_metrics/global_batch_tokens": global_batch_tokens,
             "data_metrics/total_trained_tokens": self.trained_tokens,
@@ -509,16 +507,12 @@
             for li, learning_rate in enumerate(current_learning_rates):
                 extra_metrics[f"optimizer_metrics/learning_rate_{li}"] = learning_rate
 
-<<<<<<< HEAD
-        self.metrics_processor.log(self.step, global_avg_loss, global_max_loss, extra_metrics)
-=======
         self.metrics_processor.log(
             self.step,
-            global_avg_loss,
-            global_max_loss,
-            grad_norm.item(),
-        )
->>>>>>> 4aa9fde6
+            local_loss,
+            local_total_grad_norm,
+            extra_metrics
+        )
 
     @record
     def train(self):
